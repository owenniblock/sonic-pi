language: ruby

os: linux
sudo: required
dist: trusty
compiler: gcc
<<<<<<< HEAD
=======
rvm: 2.5.0
env: USE_RVM=1
>>>>>>> c19f9ad5

cache:
 - apt
 - ccache

<<<<<<< HEAD
rvm:
  - 2.1.10
  - 2.2.8
  - 2.3.5
  - 2.4.2
=======
# in addition to the default settings (above),
# add test runs using the Travis rvm ruby binaries.
matrix:
  include:
    - rvm: 2.1.2
      env: USE_RVM=1
    - rvm: 2.2.3
      env: USE_RVM=1
    - rvm: 2.3.3
      env: USE_RVM=1
    - rvm: 2.4.1
      env: USE_RVM=1
    - rvm: 2.5.0
      env: USE_RVM=1
>>>>>>> c19f9ad5

before_install:
 - sudo apt-get update
 - sudo apt-get --yes install ruby-all-dev rake cmake pkg-config g++ libfftw3-dev libffi-dev
 - sudo add-apt-repository ppa:latthias/qgis-travis-deps -y
 - sudo apt-get update -q
 - sudo apt-get --yes install libqt5scintilla2-dev qtbase5-dev qttools5-dev qttools5-dev-tools qt5-default libqt5opengl5-dev libqt5svg5-dev libqwt-qt5-dev libboost-all-dev
 - wget http://aubio.org/pub/aubio-0.4.4.tar.bz2
 - tar xvjf aubio-0.4.4.tar.bz2
 - cd aubio-0.4.4
 - ./waf configure build
 - sudo ./waf install

script:
 - set -e
# the | starts a multiline YAML entry
 - |
    # this compiles the gems and runs the Sonic Pi test suite with the ruby installed through Travis's rvm
    echo ""
    echo "***********************************"
    echo "* Compiling the vendor/ ruby gems *"
    echo "***********************************"
    cd $TRAVIS_BUILD_DIR/app/server/ruby/bin
    ruby ./compile-extensions.rb
    echo ""
    echo "***********************************"
    echo "* Running the Sonic Pi test suite *"
    echo "***********************************"
    cd $TRAVIS_BUILD_DIR/app/server/ruby/test
    rake test<|MERGE_RESOLUTION|>--- conflicted
+++ resolved
@@ -4,38 +4,17 @@
 sudo: required
 dist: trusty
 compiler: gcc
-<<<<<<< HEAD
-=======
-rvm: 2.5.0
-env: USE_RVM=1
->>>>>>> c19f9ad5
 
 cache:
  - apt
  - ccache
 
-<<<<<<< HEAD
 rvm:
   - 2.1.10
-  - 2.2.8
-  - 2.3.5
-  - 2.4.2
-=======
-# in addition to the default settings (above),
-# add test runs using the Travis rvm ruby binaries.
-matrix:
-  include:
-    - rvm: 2.1.2
-      env: USE_RVM=1
-    - rvm: 2.2.3
-      env: USE_RVM=1
-    - rvm: 2.3.3
-      env: USE_RVM=1
-    - rvm: 2.4.1
-      env: USE_RVM=1
-    - rvm: 2.5.0
-      env: USE_RVM=1
->>>>>>> c19f9ad5
+  - 2.2.9
+  - 2.3.6
+  - 2.4.3
+  - 2.5.0
 
 before_install:
  - sudo apt-get update
