--- conflicted
+++ resolved
@@ -163,10 +163,7 @@
     color: menuSelectedTextColor;
 }
 
-<<<<<<< HEAD
-QMainWindow::separator
-{
-=======
+
 QMenuBar {
     background: menuBarColor;
 }
@@ -182,7 +179,6 @@
 }
 
 QMainWindow::separator{
->>>>>>> 8a972568
     border: 1px solid windowBorderColor;
 }
 
