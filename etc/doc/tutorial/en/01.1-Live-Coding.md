--- conflicted
+++ resolved
@@ -1,4 +1,5 @@
-<<<<<<< HEAD
+1.1 Live Coding
+
 # Live Coding
 
 One of the most exciting aspects of Sonic Pi is that it enables you to
@@ -114,9 +115,4 @@
 all actually works kicks in and you start wondering what else you can do
 with this. You're now ready to read the rest of the tutorial.
 
-So what are you waiting for...
-=======
-1.1 Live Coding
-
-# Live Coding
->>>>>>> 43e84b0b
+So what are you waiting for...